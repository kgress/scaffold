package io.github.kgress.scaffold.webdriver;

import io.github.kgress.scaffold.environment.config.DesiredCapabilitiesConfigurationProperties;
import io.github.kgress.scaffold.environment.config.SeleniumGridServiceConfiguration;
import io.github.kgress.scaffold.exception.WebDriverContextException;
import io.github.kgress.scaffold.models.GridSessionRequest;
import io.github.kgress.scaffold.models.GridSessionResponse;
import io.github.kgress.scaffold.models.enums.BrowserType;
import io.github.kgress.scaffold.models.enums.RunType;
import io.github.kgress.scaffold.models.enums.ScreenResolution;
import io.github.kgress.scaffold.models.unittests.MockWebDriver;
import io.github.kgress.scaffold.webdriver.interfaces.TestContextSetting;
import lombok.extern.slf4j.Slf4j;
import org.openqa.selenium.Cookie;
import org.openqa.selenium.MutableCapabilities;
import org.openqa.selenium.WebDriver;
import org.openqa.selenium.WebDriverException;
import org.openqa.selenium.chrome.ChromeDriver;
import org.openqa.selenium.chrome.ChromeOptions;
import org.openqa.selenium.edge.EdgeDriver;
import org.openqa.selenium.edge.EdgeOptions;
import org.openqa.selenium.firefox.FirefoxDriver;
import org.openqa.selenium.firefox.FirefoxOptions;
import org.openqa.selenium.ie.InternetExplorerDriver;
import org.openqa.selenium.ie.InternetExplorerOptions;
import org.openqa.selenium.opera.OperaDriver;
import org.openqa.selenium.opera.OperaOptions;
import org.openqa.selenium.remote.RemoteWebDriver;
import org.openqa.selenium.safari.SafariDriver;
import org.openqa.selenium.safari.SafariOptions;
import org.springframework.beans.factory.annotation.Autowired;
import org.springframework.http.HttpEntity;
import org.springframework.stereotype.Service;
import org.springframework.web.client.RestTemplate;

import java.net.MalformedURLException;
import java.net.URI;
import java.net.URL;
import java.util.Set;
import java.util.TreeSet;

import static io.github.kgress.scaffold.models.enums.RunType.*;
import static io.github.kgress.scaffold.models.enums.ScreenResolution.ScreenResolutionType.SAUCELABS;
import static io.github.kgress.scaffold.models.enums.ScreenResolution.ScreenResolutionType.SELENIUM;
import static io.github.kgress.scaffold.util.AutomationUtils.getStackTrace;
import static java.util.concurrent.TimeUnit.SECONDS;

/**
 * This class manages {@link WebDriverWrapper} instances on a per thread basis. This is useful for multi-threaded tests to be
 * able to seamlessly access their associated WebDriver instance statically.
 * <p>
 * The startLock and closeLock properties:
 * We want locks to open *and* close WebDriver instances when we are using Selenium Grid as we do not want a large amount of
 * open/close requests flooding the hub at once.  This way, they will be processed serially.
 */
@Slf4j
@Service
public class WebDriverManager {

    private static final String GRID_TEST_SESSION_URI = "/grid/api/testsession";
    private static final Long TEN_SECONDS = 10L;
    private static final String SCREEN_RESOLUTION_CAPABILITY = "screenResolution"; //conforms to selenium capability standard

    private final RestTemplate seleniumGridRestTemplate;
    private final DesiredCapabilitiesConfigurationProperties desiredCapabilities;
    private WebDriverWrapper webDriverWrapper;

    private final Object startLock = new Object();
    private final Object closeLock = new Object();
    private Set<Cookie> cookieJar = new TreeSet<>();
    private RunType runType;
    private BrowserType browserType;
    private ScreenResolution screenResolution;
    private String sessionId;

    @Autowired
    public WebDriverManager(DesiredCapabilitiesConfigurationProperties desiredCapabilities,
                            RestTemplate seleniumGridRestTemplate) {
        this.desiredCapabilities = desiredCapabilities;
        this.seleniumGridRestTemplate = seleniumGridRestTemplate;
        this.runType = desiredCapabilities.getRunType();
        this.browserType = desiredCapabilities.getBrowserType();
        this.screenResolution = desiredCapabilities.getScreenResolution();
    }

    /**
     * Creates a new instance of a {@link WebDriver}, wraps it into a {@link WebDriverWrapper}, and sets an implicit timeout.
     * <p>
     * 1. Check if the {@link WebDriverWrapper} is null from the {@link WebDriverContext}. If it's null, the driver already exists and
     * we've encountered a threading issue.
     * 2. Configure the new browser driver.
     * 3. Create the new {@link WebDriverWrapper} with the browser driver.
     * 4. Setup implicit waits on the driver to make it easier to interact with elements.
     *
     * @param testName the information on the test that is being ran. This plugs in with Junit Jupiter annotations.
     */
    public void initDriver(String testName) {
        if (webDriverWrapper != null) {
            throw new WebDriverContextException("Driver already exists. Try closing/quitting it before trying to initialize a new one");
        }
        var browserDriver = configureBrowserDriver(testName);
        webDriverWrapper = new WebDriverWrapper(browserDriver);

        // Configure the browser to implicitly wait anytime a user attempts to locate an element
        webDriverWrapper.manage().timeouts().implicitlyWait(TEN_SECONDS, SECONDS);
    }

    /**
     * Closes the current {@link WebDriver}.
     * <p>
     * 1. Check if the {@link WebDriverWrapper} is not null. If it's not null, proceed with the closing of the driver.
     * 2. Quit the driver on the thread.
     */
    public void closeDriver() {
        if (webDriverWrapper != null) {
            try {
                synchronized (closeLock) {
                    webDriverWrapper.quit();
                }
            } catch (Exception e) {
                log.error("Error quitting browser: " + getStackTrace(e));
            }
            webDriverWrapper = null;
        }
    }

    /**
     * Gets the {@link WebDriverWrapper} on the current thread.
     *
     * @return the {@link WebDriverWrapper}
     */
    public WebDriverWrapper getWebDriverWrapper() {
        return webDriverWrapper;
    }

    public String getSessionId() {
        return sessionId;
    }

    /**
     * Set up any cookies the user passed in, so they will be active before the first url is loaded
     *
     * @param webDriver the instance of the web driver
     * @param cookieJar the cookies
     */
    private void initializeCookies(WebDriverWrapper webDriver, Set<Cookie> cookieJar) {
        if (!cookieJar.isEmpty()) {
            for (var cookie : cookieJar) {
                webDriver.addCookie(cookie);
            }
            //If any new cookies were added, refresh the page to make sure they "take".
            // Setting them before we get to the correct domain will throw a "same origin" security exception
            webDriver.navigate().refresh();
        }
    }

    /**
     * Opens the URL.
     * <p>
     * TODO We should add cookie jar init during the start of the web driver.
     *
     * @param webDriver the instance of the webdriver to be used
     * @param url       the url to be navigated to
     */
    private void openUrl(WebDriverWrapper webDriver, String url) {
        if (url != null && !url.isEmpty()) {
            webDriver.get(url);

            //Initialize any cookies that should be in place (authentication, traffic slicing, etc)
            // before the first navigation is done, then refresh the page
            initializeCookies(webDriver, cookieJar);

            log.debug(String.format("Opening new WebDriver instance at '%s'", url));
        } else {
            log.info("No starting URL specified, so no navigation will be performed at this time");
        }
    }

    /**
     * Gets the desired capabilities via browser options. Browser options are browser dependent, thus they have their own object.
     * However, they all extend off of {@link MutableCapabilities}. Set up the browser options for each browser specific case and
     * return those browser options.
     * <p>
     * This is used during the {@link #configureBrowserDriver(String)} to obtain the capabilities when creating the new Driver.
     *
     * @return as a browser options object like {@link ChromeOptions}. It must be an object that extends off of {@link MutableCapabilities}
     */
    private MutableCapabilities configureBrowserOptions() {
        MutableCapabilities browserOptions;
        boolean headless = false;
        if (runType == HEADLESS) {
            headless = true;
        }
        if (runType != UNIT) {
            switch (browserType) {
                case Chrome:
<<<<<<< HEAD
                    if (headless) {
                        log.info("Setting up headless browser with maximized screen.");
                        browserOptions = new ChromeOptions().setAcceptInsecureCerts(true).setHeadless(true)
                                .addArguments("--window-size=1440x5000");
                    } else {
                        browserOptions = new ChromeOptions().setAcceptInsecureCerts(true)
                        .addArguments("--window-size=" + screenResolution.getScreenShotResolutionAsString(SELENIUM));
                    }
=======
                    browserOptions = new ChromeOptions()
                            .setAcceptInsecureCerts(true)
                            .addArguments("--window-size=" + screenResolution.getScreenShotResolutionAsString(SELENIUM));
>>>>>>> f843ab72
                    break;
                case Safari:
                    browserOptions = new SafariOptions();
                    break;
                case Firefox:
                    browserOptions = new FirefoxOptions().setAcceptInsecureCerts(true)
                            .addArguments("--window-size=" + screenResolution.getScreenShotResolutionAsString(SELENIUM));
                    break;
                case InternetExplorer:
                    browserOptions = new InternetExplorerOptions();
                    break;
                case Edge:
                    browserOptions = new EdgeOptions();
                    break;
                case Opera:
                    browserOptions = new OperaOptions()
                            .addArguments("--window-size=" + screenResolution.getScreenShotResolutionAsString(SELENIUM));
                    break;
                default:
                    throw new WebDriverContextException("No browser or invalid browser type called for: " + browserType.toString());
            }
            // If the runTyep is set to GRID, we should set a "uuid" capability for tracking
            if (runType == GRID) {
                var uuid = TestContext.baseContext().getSetting(String.class, TestContextSetting.TEST_RUN_ID);
                browserOptions.setCapability("uuid", uuid);
            }
        } else {
            browserOptions = new MutableCapabilities();
        }
        return browserOptions;
    }

    /**
     * Configures the WebDriver with the desired capabilities of Chrome, Safari, Firefox, Opera, or Internet Explorer.
     *
     * @return as {@link WebDriver}
     */
    private WebDriver configureBrowserDriver(String testName) {
        var browserOptions = configureBrowserOptions();
        WebDriver webDriver;

        log.info("Starting driver for test: " + testName);
        if (runType == UNIT) {
            webDriver = new MockWebDriver();
        } else if (runType == LOCAL || runType == HEADLESS) {
            webDriver = configureLocalBrowser(browserOptions);
        } else if (runType == SAUCE || runType == GRID) {
            browserOptions.setCapability(SCREEN_RESOLUTION_CAPABILITY, screenResolution.getScreenShotResolutionAsString(SAUCELABS));
            webDriver = configureRemoteBrowser(browserOptions, testName);
        } else {
            throw new WebDriverContextException("Unknown run type: " + runType);
        }
        log.info("Driver started for test: " + testName);
        return webDriver;
    }

    /**
     * This helper method configures a {@link WebDriver} for local use. We are now using the updated methods for creating
     * the new {@link WebDriver}. In this case:
     * <p>
     * {@link ChromeDriver}
     * {@link SafariDriver}
     * {@link FirefoxDriver}
     * {@link InternetExplorerDriver}
     * {@link OperaDriver}
     * <p>
     * I've noticed that the drivers require properties to be set to indicate where a particular web driver exists on
     * the machine. These properties are set as a system property like: webdriver.chrome.driver=path/to/file.
     * <p>
     *
     * @param browserOptions the browser configuration to be used with the new {@link RemoteWebDriver}
     * @return the new {@link WebDriver}
     */
    private WebDriver configureLocalBrowser(MutableCapabilities browserOptions) {
        WebDriver localWebDriver;

        log.debug("Tests will be executed locally.");
        switch (browserType) {
            case Chrome:
                log.debug("Chrome chosen as browser type.");
                localWebDriver = new ChromeDriver((ChromeOptions) browserOptions);
                break;
            case Safari:
                log.debug("Safari chosen as browser type.");
                localWebDriver = new SafariDriver((SafariOptions) browserOptions);
                break;
            case Firefox:
                log.debug("Firefox chosen as browser type.");
                localWebDriver = new FirefoxDriver((FirefoxOptions) browserOptions);
                break;
            case InternetExplorer:
                log.debug("Internet Explorer chosen as browser type.");
                localWebDriver = new InternetExplorerDriver((InternetExplorerOptions) browserOptions);
                break;
            case Edge:
                log.debug("Edge chosen as browser type.");
                localWebDriver = new EdgeDriver((EdgeOptions) browserOptions);
                break;
            case Opera:
                log.debug("Opera chosen as browser type.");
                localWebDriver = new OperaDriver((OperaOptions) browserOptions);
                break;
            default:
                throw new WebDriverContextException("No browser or invalid browser type called for: " + browserType.toString());
        }
        return localWebDriver;
    }

    /**
     * This helper method configures a {@link RemoteWebDriver}. A {@link RemoteWebDriver} is used for testing against
     * Selenium Grid or SauceLabs.
     *
     * @param browserOptions the browser configuration to be used with the new {@link RemoteWebDriver}
     * @return the new {@link RemoteWebDriver} as a {@link WebDriver}
     */
    private WebDriver configureRemoteBrowser(MutableCapabilities browserOptions, String testName) {
        var browserVersion = desiredCapabilities.getBrowserVersion();
        var runPlatform = desiredCapabilities.getRunPlatform();
        RemoteWebDriver remoteWebDriver;

        // If the test is using GRID but the browserOptions are null, throw an error. We must have DesiredCapabilitiesConfigurationProperties configured.
        if (browserOptions == null) {
            throw new WebDriverContextException("DesiredCapabilitiesConfigurationProperties object was null.  This must be initialized to use Grid");
        }

        // If the browser version isn't null, set the version capability to what the user wants
        if (browserVersion != null) {
            browserOptions.setCapability("version", browserVersion);
        }

        // If the run platform value isn't null, set the platform to what the user wants
        if (runPlatform != null) {
            browserOptions.setCapability("platform", runPlatform);
        }

        remoteWebDriver = createRemoteWebDriver(browserOptions, testName);
        sessionId = remoteWebDriver.getSessionId().toString();
        TestContext.baseContext().addSetting("SESSION_ID", sessionId);
        checkIfGridAndSendGridRequest(remoteWebDriver);
        return remoteWebDriver;
    }

    /**
     * Helper method for {@link #configureRemoteBrowser(MutableCapabilities, String)}.
     * <p>
     * Checks if the run type from the desiredCapabilities bean is GRID. If it is, it'll pull the session id and send
     * a new grid request using the {@link RestTemplate} set up from {@link SeleniumGridServiceConfiguration}.
     * <p>
     *
     * @param remoteWebDriver the {@link RemoteWebDriver} that was setup from the configuration method.
     */
    private void checkIfGridAndSendGridRequest(RemoteWebDriver remoteWebDriver) {
        var sessionId = remoteWebDriver.getSessionId().toString();

        if (runType == GRID) {
            try {
                // Pull the session id and add it to the Grid request
                var gridSessionRequest = new GridSessionRequest();
                gridSessionRequest.setSession(sessionId);
                var request = new HttpEntity<>(gridSessionRequest);

                var fullPath = GRID_TEST_SESSION_URI + "?session=" + gridSessionRequest.getSession();
                seleniumGridRestTemplate.getForObject(fullPath, GridSessionResponse.class, request);
            } catch (Exception ex) {
                log.error("Unable to call the Selenium Grid", ex);
            }
        }
    }

    /**
     * Helper method for {@link #configureRemoteBrowser(MutableCapabilities, String)}.
     * <p>
     * Checks the run type from the desiredCapabilities bean and creates a new {@link RemoteWebDriver}.
     *
     * @param browserOptions the desired capabilites for the browser
     * @param testName       the information on the test that is being ran. This plugs in with Junit Jupiter annotations.
     * @return the new {@link RemoteWebDriver}
     */
    private RemoteWebDriver createRemoteWebDriver(MutableCapabilities browserOptions, String testName) {
        RemoteWebDriver remoteWebDriver;

        log.debug("Tests will be executed against a Remote Host");
        if (runType == GRID) {
            remoteWebDriver = configureGridRemoteBrowser(browserOptions);
        } else if (runType == SAUCE) {
            remoteWebDriver = configureSauceRemoteBrowser(browserOptions, testName);
        } else {
            throw new WebDriverContextException("Error initializing the Remote Web Driver.");
        }
        return remoteWebDriver;
    }

    /**
     * Helper method for {@link #createRemoteWebDriver(MutableCapabilities, String)}.
     * <p>
     * If the {@link RunType} is GRID, this sets up the remote driver session for Selenium Grid.
     * <p>
     * If any issue is discovered during the starting of this browser, we will throw a {@link WebDriverException} with a
     * custom message.
     *
     * @param browserOptions the desired capabilities we're adding on to
     * @return the driver as {@link RemoteWebDriver}
     */
    private RemoteWebDriver configureGridRemoteBrowser(MutableCapabilities browserOptions) {
        var remoteUrl = desiredCapabilities.getRemoteUrl();

        try {
            return startScreenshotRemoteDriver(remoteUrl, browserOptions);
        } catch (Exception e) {
            throw new WebDriverContextException("Error initializing remote session against " + runType.getRunType() +
                    ". Check to ensure your remote url is configured correctly prior to running your tests", e);
        }
    }

    /**
     * Helper method for {@link #createRemoteWebDriver(MutableCapabilities, String)}
     * <p>
     * Sets up the desired capabilities for Sauce and returns the fully configured remote url.
     * <p>
     * If the {@link RunType} is SAUCE, set the user credentials and add the sauce connect tunnel id to capabilities. Also
     * the remote URL is a combination of the username, access key, and sauce url. Additional information on this
     * can be found here: https://wiki.saucelabs.com/display/DOCS/Getting+Started+with+Selenium+for+Automated+Website+Testing
     * <p>
     * If any issue is discovered during the starting of this browser, we will throw a {@link WebDriverException} with a
     * custom message.
     * <p>
     * TODO Let's switch this to W3 standard: https://saucelabs.com/products/open-source-frameworks/selenium/w3c-webdriver-protocol
     * <p>
     * TODO We also need to update report test pass/fail to sauce so it shows up as pass/fail on the sauce UI
     *
     * @param browserOptions the desired capabilities we're adding on to
     * @param testName       the information on the test that is being ran. This plugs in with Junit Jupiter annotations.
     * @return the driver as {@link RemoteWebDriver}
     */
    private RemoteWebDriver configureSauceRemoteBrowser(MutableCapabilities browserOptions, String testName) {
        String remoteUrl;
        var sauce = desiredCapabilities.getSauce();

        // In order to build the URi correctly, pull the username and access key from the desired capabilities bean.
        var username = sauce.getUserName();
        var accessKey = sauce.getAccessKey();
        var sauceUrl = "@ondemand.saucelabs.com/wd/hub";
        var tunnelIdentifier = sauce.getTunnelIdentifier();

        try {
            if (sauce.getTunnelIdentifier() != null) {
                browserOptions.setCapability("tunnelIdentifier", tunnelIdentifier);
            }
            browserOptions.setCapability("name", testName);
            remoteUrl = URI.create("http://" + username + ":" + accessKey + sauceUrl).toString();
            return startScreenshotRemoteDriver(remoteUrl, browserOptions);
        } catch (Exception e) {
            throw new WebDriverContextException("Unable to start new remote session against saucelabs. Please check your " +
                    "configuration.", e);
        }
    }

    /**
     * Starts a new {@link ScreenshotRemoteDriver} for the remote session.
     * <p>
     * This method will throw a {@link MalformedURLException}. Only two methods should be using this helper method:
     * {@link #configureSauceRemoteBrowser(MutableCapabilities, String)} and
     * {@link #configureGridRemoteBrowser(MutableCapabilities)}. Those methods should be responsible for throwing their
     * own custom error message since they both have varying reasons that could cause a failure during the initialization
     * of a new remote driver.
     *
     * @param remoteUrl      the remote URL to be used
     * @param browserOptions the mutable capabilities of the browser
     * @return the driver as a {@link RemoteWebDriver}
     */
    private synchronized RemoteWebDriver startScreenshotRemoteDriver(String remoteUrl, MutableCapabilities browserOptions)
            throws MalformedURLException {

        synchronized (startLock) {
            return new ScreenshotRemoteDriver(new URL(remoteUrl), browserOptions);
        }
    }
}
<|MERGE_RESOLUTION|>--- conflicted
+++ resolved
@@ -194,7 +194,6 @@
         if (runType != UNIT) {
             switch (browserType) {
                 case Chrome:
-<<<<<<< HEAD
                     if (headless) {
                         log.info("Setting up headless browser with maximized screen.");
                         browserOptions = new ChromeOptions().setAcceptInsecureCerts(true).setHeadless(true)
@@ -203,11 +202,6 @@
                         browserOptions = new ChromeOptions().setAcceptInsecureCerts(true)
                         .addArguments("--window-size=" + screenResolution.getScreenShotResolutionAsString(SELENIUM));
                     }
-=======
-                    browserOptions = new ChromeOptions()
-                            .setAcceptInsecureCerts(true)
-                            .addArguments("--window-size=" + screenResolution.getScreenShotResolutionAsString(SELENIUM));
->>>>>>> f843ab72
                     break;
                 case Safari:
                     browserOptions = new SafariOptions();
